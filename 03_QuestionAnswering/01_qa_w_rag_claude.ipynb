{
 "cells": [
  {
   "cell_type": "markdown",
   "metadata": {},
   "source": [
    "# Retrieval Augmented Question & Answering with Amazon Bedrock using LangChain\n",
    "\n",
    "> *This notebook should work well with the **`Data Science 3.0`** kernel in SageMaker Studio*"
   ]
  },
  {
   "cell_type": "markdown",
   "metadata": {},
   "source": [
    "### Context\n",
    "Previously we saw that the model told us how to to change the tire, however we had to manually provide it with the relevant data and provide the contex ourselves. We explored the approach to leverage the model availabe under Bedrock and ask questions based on it's knowledge learned during training as well as providing manual context. While that approach works with short documents or single-ton applications, it fails to scale to enterprise level question answering where there could be large enterprise documents which cannot all be fit into the prompt sent to the model. \n",
    "\n",
    "### Pattern\n",
    "We can improve upon this process by implementing an architecure called Retreival Augmented Generation (RAG). RAG retrieves data from outside the language model (non-parametric) and augments the prompts by adding the relevant retrieved data in context. \n",
    "\n",
    "In this notebook we explain how to approach the pattern of Question Answering to find and leverage the documents to provide answers to the user questions.\n",
    "\n",
    "### Challenges\n",
    "- How to manage large document(s) that exceed the token limit\n",
    "- How to find the document(s) relevant to the question being asked\n",
    "\n",
    "### Proposal\n",
    "To the above challenges, this notebook proposes the following strategy\n",
    "#### Prepare documents\n",
    "![Embeddings](./images/Embeddings_lang.png)\n",
    "\n",
    "Before being able to answer the questions, the documents must be processed and a stored in a document store index\n",
    "- Load the documents\n",
    "- Process and split them into smaller chunks\n",
    "- Create a numerical vector representation of each chunk using Amazon Bedrock Titan Embeddings model\n",
    "- Create an index using the chunks and the corresponding embeddings\n",
    "#### Ask question\n",
    "![Question](./images/Chatbot_lang.png)\n",
    "\n",
    "When the documents index is prepared, you are ready to ask the questions and relevant documents will be fetched based on the question being asked. Following steps will be executed.\n",
    "- Create an embedding of the input question\n",
    "- Compare the question embedding with the embeddings in the index\n",
    "- Fetch the (top N) relevant document chunks\n",
    "- Add those chunks as part of the context in the prompt\n",
    "- Send the prompt to the model under Amazon Bedrock\n",
    "- Get the contextual answer based on the documents retrieved"
   ]
  },
  {
   "cell_type": "markdown",
   "metadata": {},
   "source": [
    "## Usecase\n",
    "#### Dataset\n",
    "To explain this architecture pattern we are using the documents from IRS. These documents explain topics such as:\n",
    "- Original Issue Discount (OID) Instruments\n",
    "- Reporting Cash Payments of Over $10,000 to IRS\n",
    "- Employer's Tax Guide\n",
    "\n",
    "#### Persona\n",
    "Let's assume a persona of a layman who doesn't have an understanding of how IRS works and if some actions have implications or not.\n",
    "\n",
    "The model will try to answer from the documents in easy language.\n"
   ]
  },
  {
   "cell_type": "markdown",
   "metadata": {},
   "source": [
    "## Implementation\n",
    "In order to follow the RAG approach this notebook is using the LangChain framework where it has integrations with different services and tools that allow efficient building of patterns such as RAG. We will be using the following tools:\n",
    "\n",
    "- **LLM (Large Language Model)**: Anthropic Claude V1 available through Amazon Bedrock\n",
    "\n",
    "  This model will be used to understand the document chunks and provide an answer in human friendly manner.\n",
    "- **Embeddings Model**: Amazon Titan Embeddings available through Amazon Bedrock\n",
    "\n",
    "  This model will be used to generate a numerical representation of the textual documents\n",
    "- **Document Loader**: PDF Loader available through LangChain\n",
    "\n",
    "  This is the loader that can load the documents from a source, for the sake of this notebook we are loading the sample files from a local path. This could easily be replaced with a loader to load documents from enterprise internal systems.\n",
    "\n",
    "- **Vector Store**: FAISS available through LangChain\n",
    "\n",
    "  In this notebook we are using this in-memory vector-store to store both the embeddings and the documents. In an enterprise context this could be replaced with a persistent store such as AWS OpenSearch, RDS Postgres with pgVector, ChromaDB, Pinecone or Weaviate.\n",
    "- **Index**: VectorIndex\n",
    "\n",
    "  The index helps to compare the input embedding and the document embeddings to find relevant document\n",
    "- **Wrapper**: wraps index, vector store, embeddings model and the LLM to abstract away the logic from the user."
   ]
  },
  {
   "cell_type": "markdown",
   "metadata": {},
   "source": [
    "## Setup\n",
    "\n",
    "Before running the rest of this notebook, you'll need to run the cells below to (ensure necessary libraries are installed and) connect to Bedrock.\n",
    "\n",
    "For more details on how the setup works and ⚠️ **whether you might need to make any changes**, refer to the [Bedrock boto3 setup notebook](../00_Intro/bedrock_boto3_setup.ipynb) notebook.\n",
    "\n",
    "In this notebook, we'll also need some extra dependencies:\n",
    "\n",
    "- [FAISS](https://github.com/facebookresearch/faiss), to store vector embeddings\n",
    "- [PyPDF](https://pypi.org/project/pypdf/), for handling PDF files"
   ]
  },
  {
   "cell_type": "code",
   "execution_count": null,
   "metadata": {
    "tags": []
   },
   "outputs": [],
   "source": [
    "# Make sure you ran `download-dependencies.sh` from the root of the repository first!\n",
    "%pip install --no-build-isolation --force-reinstall \\\n",
    "    ../dependencies/awscli-*-py3-none-any.whl \\\n",
    "    ../dependencies/boto3-*-py3-none-any.whl \\\n",
    "    ../dependencies/botocore-*-py3-none-any.whl\n",
    "\n",
    "%pip install --quiet \"faiss-cpu>=1.7,<2\" langchain==0.0.249 \"pypdf>=3.8,<4\""
   ]
  },
  {
   "cell_type": "code",
   "execution_count": null,
   "metadata": {
    "tags": []
   },
   "outputs": [],
   "source": [
    "import json\n",
    "import os\n",
    "import sys\n",
    "\n",
    "import boto3\n",
    "\n",
    "module_path = \"..\"\n",
    "sys.path.append(os.path.abspath(module_path))\n",
    "from utils import bedrock, print_ww\n",
    "\n",
    "\n",
    "# ---- ⚠️ Un-comment and edit the below lines as needed for your AWS setup ⚠️ ----\n",
    "\n",
    "# os.environ[\"AWS_DEFAULT_REGION\"] = \"<REGION_NAME>\"  # E.g. \"us-east-1\"\n",
    "# os.environ[\"AWS_PROFILE\"] = \"<YOUR_PROFILE>\"\n",
    "# os.environ[\"BEDROCK_ASSUME_ROLE\"] = \"<YOUR_ROLE_ARN>\"  # E.g. \"arn:aws:...\"\n",
    "# os.environ[\"BEDROCK_ENDPOINT_URL\"] = \"<YOUR_ENDPOINT_URL>\"  # E.g. \"https://...\"\n",
    "\n",
    "\n",
    "boto3_bedrock = bedrock.get_bedrock_client(\n",
    "    assumed_role=os.environ.get(\"BEDROCK_ASSUME_ROLE\", None),\n",
    "    endpoint_url=os.environ.get(\"BEDROCK_ENDPOINT_URL\", None),\n",
    "    region=os.environ.get(\"AWS_DEFAULT_REGION\", None),\n",
    ")"
   ]
  },
  {
   "cell_type": "markdown",
   "metadata": {},
   "source": [
    "## Configure langchain\n",
    "\n",
    "We begin with instantiating the LLM and the Embeddings model. Here we are using Anthropic Claude for text generation and Amazon Titan for text embedding.\n",
    "\n",
    "Note: It is possible to choose other models available with Bedrock. You can replace the `model_id` as follows to change the model.\n",
    "\n",
    "`llm = Bedrock(model_id=\"amazon.titan-tg1-large\")`\n",
    "\n",
    "Available model IDs include:\n",
    "\n",
    "- `amazon.titan-tg1-large`\n",
    "- `ai21.j2-grande-instruct`\n",
    "- `ai21.j2-jumbo-instruct`\n",
    "- `anthropic.claude-instant-v1`\n",
<<<<<<< HEAD
    "- `anthropic.claude-v2`"
=======
    "- `anthropic.claude-v1`\n",
    "\n",
    "Similarly for Embeddings:\n",
    "\n",
    "`berock_embeddings = BedrockEmbeddings(model_id=\"amazon.titan-embed-g1-text-02\")`\n"
>>>>>>> d2024721
   ]
  },
  {
   "cell_type": "code",
   "execution_count": null,
   "metadata": {
    "tags": []
   },
   "outputs": [],
   "source": [
    "# We will be using the Titan Embeddings Model to generate our Embeddings.\n",
    "from langchain.embeddings import BedrockEmbeddings\n",
    "from langchain.llms.bedrock import Bedrock\n",
    "\n",
    "# - create the Anthropic Model\n",
<<<<<<< HEAD
    "llm = Bedrock(model_id=\"anthropic.claude-v2\", client=boto3_bedrock, model_kwargs={'max_tokens_to_sample':200})\n",
    "bedrock_embeddings = BedrockEmbeddings(client=boto3_bedrock)"
=======
    "llm = Bedrock(model_id=\"anthropic.claude-v1\", client=boto3_bedrock, model_kwargs={'max_tokens_to_sample':200})\n",
    "bedrock_embeddings = BedrockEmbeddings(model_id=\"amazon.titan-embed-g1-text-02\", client=boto3_bedrock)"
>>>>>>> d2024721
   ]
  },
  {
   "cell_type": "markdown",
   "metadata": {},
   "source": [
    "## Data Preparation\n",
    "Let's first download some of the files to build our document store. For this example we will be using public IRS documents from [here](https://www.irs.gov/publications)."
   ]
  },
  {
   "cell_type": "code",
   "execution_count": null,
   "metadata": {
    "tags": []
   },
   "outputs": [],
   "source": [
    "from urllib.request import urlretrieve\n",
    "\n",
    "os.makedirs(\"data\", exist_ok=True)\n",
    "files = [\n",
    "    \"https://www.irs.gov/pub/irs-pdf/p1544.pdf\",\n",
    "    \"https://www.irs.gov/pub/irs-pdf/p15.pdf\",\n",
    "    \"https://www.irs.gov/pub/irs-pdf/p1212.pdf\",\n",
    "]\n",
    "for url in files:\n",
    "    file_path = os.path.join(\"data\", url.rpartition(\"/\")[2])\n",
    "    urlretrieve(url, file_path)"
   ]
  },
  {
   "cell_type": "markdown",
   "metadata": {},
   "source": [
    "After downloading we can load the documents with the help of [DirectoryLoader from PyPDF available under LangChain](https://python.langchain.com/en/latest/reference/modules/document_loaders.html) and splitting them into smaller chunks.\n",
    "\n",
    "Note: The retrieved document/text should be large enough to contain enough information to answer a question; but small enough to fit into the LLM prompt. Also the embeddings model has a limit of the length of input tokens limited to 8192 tokens, which roughly translates to ~32,000 characters. For the sake of this use-case we are creating chunks of roughly 1000 characters with an overlap of 100 characters using [RecursiveCharacterTextSplitter](https://python.langchain.com/en/latest/modules/indexes/text_splitters/examples/recursive_text_splitter.html)."
   ]
  },
  {
   "cell_type": "code",
   "execution_count": null,
   "metadata": {
    "tags": []
   },
   "outputs": [],
   "source": [
    "import numpy as np\n",
    "from langchain.text_splitter import CharacterTextSplitter, RecursiveCharacterTextSplitter\n",
    "from langchain.document_loaders import PyPDFLoader, PyPDFDirectoryLoader\n",
    "\n",
    "loader = PyPDFDirectoryLoader(\"./data/\")\n",
    "\n",
    "documents = loader.load()\n",
    "# - in our testing Character split works better with this PDF data set\n",
    "text_splitter = RecursiveCharacterTextSplitter(\n",
    "    # Set a really small chunk size, just to show.\n",
    "    chunk_size = 1000,\n",
    "    chunk_overlap  = 100,\n",
    ")\n",
    "docs = text_splitter.split_documents(documents)"
   ]
  },
  {
   "cell_type": "code",
   "execution_count": null,
   "metadata": {
    "tags": []
   },
   "outputs": [],
   "source": [
    "avg_doc_length = lambda documents: sum([len(doc.page_content) for doc in documents])//len(documents)\n",
    "avg_char_count_pre = avg_doc_length(documents)\n",
    "avg_char_count_post = avg_doc_length(docs)\n",
    "print(f'Average length among {len(documents)} documents loaded is {avg_char_count_pre} characters.')\n",
    "print(f'After the split we have {len(docs)} documents more than the original {len(documents)}.')\n",
    "print(f'Average length among {len(docs)} documents (after split) is {avg_char_count_post} characters.')"
   ]
  },
  {
   "cell_type": "markdown",
   "metadata": {},
   "source": [
    "We had 3 PDF documents which have been split into smaller ~500 chunks.\n",
    "\n",
    "Now we can see how a sample embedding would look like for one of those chunks"
   ]
  },
  {
   "cell_type": "code",
   "execution_count": null,
   "metadata": {
    "tags": []
   },
   "outputs": [],
   "source": [
    "sample_embedding = np.array(bedrock_embeddings.embed_query(docs[0].page_content))\n",
    "print(\"Sample embedding of a document chunk: \", sample_embedding)\n",
    "print(\"Size of the embedding: \", sample_embedding.shape)"
   ]
  },
  {
   "cell_type": "markdown",
   "metadata": {},
   "source": [
    "Following the similar pattern embeddings could be generated for the entire corpus and stored in a vector store.\n",
    "\n",
    "This can be easily done using [FAISS](https://github.com/facebookresearch/faiss) implementation inside [LangChain](https://python.langchain.com/en/latest/modules/indexes/vectorstores/examples/faiss.html) which takes  input the embeddings model and the documents to create the entire vector store. Using the Index Wrapper we can abstract away most of the heavy lifting such as creating the prompt, getting embeddings of the query, sampling the relevant documents and calling the LLM. [VectorStoreIndexWrapper](https://python.langchain.com/en/latest/modules/indexes/getting_started.html#one-line-index-creation) helps us with that.\n",
    "\n",
    "**⚠️⚠️⚠️ NOTE: it might take few minutes to run the following cell ⚠️⚠️⚠️**"
   ]
  },
  {
   "cell_type": "code",
   "execution_count": null,
   "metadata": {
    "tags": []
   },
   "outputs": [],
   "source": [
    "from langchain.chains.question_answering import load_qa_chain\n",
    "from langchain.vectorstores import FAISS\n",
    "from langchain.indexes import VectorstoreIndexCreator\n",
    "from langchain.indexes.vectorstore import VectorStoreIndexWrapper\n",
    "\n",
    "vectorstore_faiss = FAISS.from_documents(\n",
    "    docs,\n",
    "    bedrock_embeddings,\n",
    ")\n",
    "\n",
    "wrapper_store_faiss = VectorStoreIndexWrapper(vectorstore=vectorstore_faiss)"
   ]
  },
  {
   "cell_type": "markdown",
   "metadata": {},
   "source": [
    "## Question Answering\n",
    "\n",
    "Now that we have our vector store in place, we can start asking questions."
   ]
  },
  {
   "cell_type": "code",
   "execution_count": null,
   "metadata": {
    "tags": []
   },
   "outputs": [],
   "source": [
    "query = \"Is it possible that I get sentenced to jail due to failure in filings?\""
   ]
  },
  {
   "cell_type": "markdown",
   "metadata": {},
   "source": [
    "The first step would be to create an embedding of the query such that it could be compared with the documents"
   ]
  },
  {
   "cell_type": "code",
   "execution_count": null,
   "metadata": {
    "tags": []
   },
   "outputs": [],
   "source": [
    "query_embedding = vectorstore_faiss.embedding_function(query)\n",
    "np.array(query_embedding)"
   ]
  },
  {
   "cell_type": "markdown",
   "metadata": {},
   "source": [
    "We can use this embedding of the query to then fetch relevant documents.\n",
    "Now our query is represented as embeddings we can do a similarity search of our query against our data store providing us with the most relevant information."
   ]
  },
  {
   "cell_type": "code",
   "execution_count": null,
   "metadata": {
    "tags": []
   },
   "outputs": [],
   "source": [
    "relevant_documents = vectorstore_faiss.similarity_search_by_vector(query_embedding)\n",
    "print(f'{len(relevant_documents)} documents are fetched which are relevant to the query.')\n",
    "print('----')\n",
    "for i, rel_doc in enumerate(relevant_documents):\n",
    "    print_ww(f'## Document {i+1}: {rel_doc.page_content}.......')\n",
    "    print('---')"
   ]
  },
  {
   "cell_type": "markdown",
   "metadata": {},
   "source": [
    "Now we have the relevant documents, it's time to use the LLM to generate an answer based on these documents. \n",
    "\n",
    "We will take our inital prompt, together with our relevant documents which were retreived based on the results of our similarity search. We then by combining these create a prompt that we feed back to the model to get our result. At this point our model should give us highly informed information on how we can change the tire of our specific car as it was outlined in our manual.\n",
    "\n",
    "LangChain provides an abstraction of how this can be done easily."
   ]
  },
  {
   "cell_type": "markdown",
   "metadata": {},
   "source": [
    "### Quick way\n",
    "You have the possibility to use the wrapper provided by LangChain which wraps around the Vector Store and takes input the LLM.\n",
    "This wrapper performs the following steps behind the scences:\n",
    "- Take the question as input\n",
    "- Create question embedding\n",
    "- Fetch relevant documents\n",
    "- Stuff the documents and the question into a prompt\n",
    "- Invoke the model with the prompt and generate the answer in a human readable manner."
   ]
  },
  {
   "cell_type": "code",
   "execution_count": null,
   "metadata": {
    "tags": []
   },
   "outputs": [],
   "source": [
    "answer = wrapper_store_faiss.query(question=query, llm=llm)\n",
    "print_ww(answer)"
   ]
  },
  {
   "cell_type": "markdown",
   "metadata": {},
   "source": [
    "Let's ask a different question:"
   ]
  },
  {
   "cell_type": "code",
   "execution_count": null,
   "metadata": {
    "tags": []
   },
   "outputs": [],
   "source": [
    "query_2 = \"What is the difference between market discount and qualified stated interest\""
   ]
  },
  {
   "cell_type": "code",
   "execution_count": null,
   "metadata": {
    "tags": []
   },
   "outputs": [],
   "source": [
    "answer_2 = wrapper_store_faiss.query(question=query_2, llm=llm)\n",
    "print_ww(answer_2)"
   ]
  },
  {
   "cell_type": "markdown",
   "metadata": {},
   "source": [
    "### Customisable option\n",
    "In the above scenario you explored the quick and easy way to get a context-aware answer to your question. Now let's have a look at a more customizable option with the helpf of [RetrievalQA](https://python.langchain.com/en/latest/modules/chains/index_examples/vector_db_qa.html) where you can customize how the documents fetched should be added to prompt using `chain_type` parameter. Also, if you want to control how many relevant documents should be retrieved then change the `k` parameter in the cell below to see different outputs. In many scenarios you might want to know which were the source documents that the LLM used to generate the answer, you can get those documents in the output using `return_source_documents` which returns the documents that are added to the context of the LLM prompt. `RetrievalQA` also allows you to provide a custom [prompt template](https://python.langchain.com/en/latest/modules/prompts/prompt_templates/getting_started.html) which can be specific to the model.\n",
    "\n",
    "Note: In this example we are using Anthropic Claude as the LLM under Amazon Bedrock. This particular model [performs best](https://docs.anthropic.com/claude/docs/human-and-assistant-formatting) if the inputs are provided under `Human:` and the model is requested to generate an output after `Assistant:`. In the cell below you see an example of how to control the prompt such that the LLM stays grounded and doesn't answer outside the context."
   ]
  },
  {
   "cell_type": "code",
   "execution_count": null,
   "metadata": {
    "tags": []
   },
   "outputs": [],
   "source": [
    "from langchain.chains import RetrievalQA\n",
    "from langchain.prompts import PromptTemplate\n",
    "\n",
    "prompt_template = \"\"\"\n",
    "\n",
    "Human: Use the following pieces of context to provide a concise answer to the question at the end. If you don't know the answer, just say that you don't know, don't try to make up an answer.\n",
    "<context>\n",
    "{context}\n",
    "</context\n",
    "\n",
    "Question: {question}\n",
    "\n",
    "Assistant:\"\"\"\n",
    "\n",
    "PROMPT = PromptTemplate(\n",
    "    template=prompt_template, input_variables=[\"context\", \"question\"]\n",
    ")\n",
    "\n",
    "qa = RetrievalQA.from_chain_type(\n",
    "    llm=llm,\n",
    "    chain_type=\"stuff\",\n",
    "    retriever=vectorstore_faiss.as_retriever(\n",
    "        search_type=\"similarity\", search_kwargs={\"k\": 3}\n",
    "    ),\n",
    "    return_source_documents=True,\n",
    "    chain_type_kwargs={\"prompt\": PROMPT}\n",
    ")\n",
    "query = \"Is it possible that I get sentenced to jail due to failure in filings?\"\n",
    "result = qa({\"query\": query})\n",
    "print_ww(result['result'])"
   ]
  },
  {
   "cell_type": "code",
   "execution_count": null,
   "metadata": {
    "tags": []
   },
   "outputs": [],
   "source": [
    "result['source_documents']"
   ]
  },
  {
   "cell_type": "markdown",
   "metadata": {},
   "source": [
    "## Conclusion\n",
    "Congratulations on completing this module on retrieval augmented generation! This is an important technique that combines the power of large language models with the precision of retrieval methods. By augmenting generation with relevant retrieved examples, the responses we recieved become more coherent, consistent and grounded. You should feel proud of learning this innovative approach. I'm sure the knowledge you've gained will be very useful for building creative and engaging language generation systems. Well done!\n",
    "\n",
    "In the above implementation of RAG based Question Answering we have explored the following concepts and how to implement them using Amazon Bedrock and it's LangChain integration.\n",
    "\n",
    "- Loading documents and generating embeddings to create a vector store\n",
    "- Retrieving documents to the question\n",
    "- Preparing a prompt which goes as input to the LLM\n",
    "- Present an answer in a human friendly manner\n",
    "\n",
    "### Take-aways\n",
    "- Experiment with different Vector Stores\n",
    "- Leverage various models available under Amazon Bedrock to see alternate outputs\n",
    "- Explore options such as persistent storage of embeddings and document chunks\n",
    "- Integration with enterprise data stores\n",
    "\n",
    "# Thank You"
   ]
  },
  {
   "cell_type": "code",
   "execution_count": null,
   "metadata": {},
   "outputs": [],
   "source": []
  },
  {
   "cell_type": "code",
   "execution_count": null,
   "metadata": {},
   "outputs": [],
   "source": []
  }
 ],
 "metadata": {
  "availableInstances": [
   {
    "_defaultOrder": 0,
    "_isFastLaunch": true,
    "category": "General purpose",
    "gpuNum": 0,
    "hideHardwareSpecs": false,
    "memoryGiB": 4,
    "name": "ml.t3.medium",
    "vcpuNum": 2
   },
   {
    "_defaultOrder": 1,
    "_isFastLaunch": false,
    "category": "General purpose",
    "gpuNum": 0,
    "hideHardwareSpecs": false,
    "memoryGiB": 8,
    "name": "ml.t3.large",
    "vcpuNum": 2
   },
   {
    "_defaultOrder": 2,
    "_isFastLaunch": false,
    "category": "General purpose",
    "gpuNum": 0,
    "hideHardwareSpecs": false,
    "memoryGiB": 16,
    "name": "ml.t3.xlarge",
    "vcpuNum": 4
   },
   {
    "_defaultOrder": 3,
    "_isFastLaunch": false,
    "category": "General purpose",
    "gpuNum": 0,
    "hideHardwareSpecs": false,
    "memoryGiB": 32,
    "name": "ml.t3.2xlarge",
    "vcpuNum": 8
   },
   {
    "_defaultOrder": 4,
    "_isFastLaunch": true,
    "category": "General purpose",
    "gpuNum": 0,
    "hideHardwareSpecs": false,
    "memoryGiB": 8,
    "name": "ml.m5.large",
    "vcpuNum": 2
   },
   {
    "_defaultOrder": 5,
    "_isFastLaunch": false,
    "category": "General purpose",
    "gpuNum": 0,
    "hideHardwareSpecs": false,
    "memoryGiB": 16,
    "name": "ml.m5.xlarge",
    "vcpuNum": 4
   },
   {
    "_defaultOrder": 6,
    "_isFastLaunch": false,
    "category": "General purpose",
    "gpuNum": 0,
    "hideHardwareSpecs": false,
    "memoryGiB": 32,
    "name": "ml.m5.2xlarge",
    "vcpuNum": 8
   },
   {
    "_defaultOrder": 7,
    "_isFastLaunch": false,
    "category": "General purpose",
    "gpuNum": 0,
    "hideHardwareSpecs": false,
    "memoryGiB": 64,
    "name": "ml.m5.4xlarge",
    "vcpuNum": 16
   },
   {
    "_defaultOrder": 8,
    "_isFastLaunch": false,
    "category": "General purpose",
    "gpuNum": 0,
    "hideHardwareSpecs": false,
    "memoryGiB": 128,
    "name": "ml.m5.8xlarge",
    "vcpuNum": 32
   },
   {
    "_defaultOrder": 9,
    "_isFastLaunch": false,
    "category": "General purpose",
    "gpuNum": 0,
    "hideHardwareSpecs": false,
    "memoryGiB": 192,
    "name": "ml.m5.12xlarge",
    "vcpuNum": 48
   },
   {
    "_defaultOrder": 10,
    "_isFastLaunch": false,
    "category": "General purpose",
    "gpuNum": 0,
    "hideHardwareSpecs": false,
    "memoryGiB": 256,
    "name": "ml.m5.16xlarge",
    "vcpuNum": 64
   },
   {
    "_defaultOrder": 11,
    "_isFastLaunch": false,
    "category": "General purpose",
    "gpuNum": 0,
    "hideHardwareSpecs": false,
    "memoryGiB": 384,
    "name": "ml.m5.24xlarge",
    "vcpuNum": 96
   },
   {
    "_defaultOrder": 12,
    "_isFastLaunch": false,
    "category": "General purpose",
    "gpuNum": 0,
    "hideHardwareSpecs": false,
    "memoryGiB": 8,
    "name": "ml.m5d.large",
    "vcpuNum": 2
   },
   {
    "_defaultOrder": 13,
    "_isFastLaunch": false,
    "category": "General purpose",
    "gpuNum": 0,
    "hideHardwareSpecs": false,
    "memoryGiB": 16,
    "name": "ml.m5d.xlarge",
    "vcpuNum": 4
   },
   {
    "_defaultOrder": 14,
    "_isFastLaunch": false,
    "category": "General purpose",
    "gpuNum": 0,
    "hideHardwareSpecs": false,
    "memoryGiB": 32,
    "name": "ml.m5d.2xlarge",
    "vcpuNum": 8
   },
   {
    "_defaultOrder": 15,
    "_isFastLaunch": false,
    "category": "General purpose",
    "gpuNum": 0,
    "hideHardwareSpecs": false,
    "memoryGiB": 64,
    "name": "ml.m5d.4xlarge",
    "vcpuNum": 16
   },
   {
    "_defaultOrder": 16,
    "_isFastLaunch": false,
    "category": "General purpose",
    "gpuNum": 0,
    "hideHardwareSpecs": false,
    "memoryGiB": 128,
    "name": "ml.m5d.8xlarge",
    "vcpuNum": 32
   },
   {
    "_defaultOrder": 17,
    "_isFastLaunch": false,
    "category": "General purpose",
    "gpuNum": 0,
    "hideHardwareSpecs": false,
    "memoryGiB": 192,
    "name": "ml.m5d.12xlarge",
    "vcpuNum": 48
   },
   {
    "_defaultOrder": 18,
    "_isFastLaunch": false,
    "category": "General purpose",
    "gpuNum": 0,
    "hideHardwareSpecs": false,
    "memoryGiB": 256,
    "name": "ml.m5d.16xlarge",
    "vcpuNum": 64
   },
   {
    "_defaultOrder": 19,
    "_isFastLaunch": false,
    "category": "General purpose",
    "gpuNum": 0,
    "hideHardwareSpecs": false,
    "memoryGiB": 384,
    "name": "ml.m5d.24xlarge",
    "vcpuNum": 96
   },
   {
    "_defaultOrder": 20,
    "_isFastLaunch": false,
    "category": "General purpose",
    "gpuNum": 0,
    "hideHardwareSpecs": true,
    "memoryGiB": 0,
    "name": "ml.geospatial.interactive",
    "supportedImageNames": [
     "sagemaker-geospatial-v1-0"
    ],
    "vcpuNum": 0
   },
   {
    "_defaultOrder": 21,
    "_isFastLaunch": true,
    "category": "Compute optimized",
    "gpuNum": 0,
    "hideHardwareSpecs": false,
    "memoryGiB": 4,
    "name": "ml.c5.large",
    "vcpuNum": 2
   },
   {
    "_defaultOrder": 22,
    "_isFastLaunch": false,
    "category": "Compute optimized",
    "gpuNum": 0,
    "hideHardwareSpecs": false,
    "memoryGiB": 8,
    "name": "ml.c5.xlarge",
    "vcpuNum": 4
   },
   {
    "_defaultOrder": 23,
    "_isFastLaunch": false,
    "category": "Compute optimized",
    "gpuNum": 0,
    "hideHardwareSpecs": false,
    "memoryGiB": 16,
    "name": "ml.c5.2xlarge",
    "vcpuNum": 8
   },
   {
    "_defaultOrder": 24,
    "_isFastLaunch": false,
    "category": "Compute optimized",
    "gpuNum": 0,
    "hideHardwareSpecs": false,
    "memoryGiB": 32,
    "name": "ml.c5.4xlarge",
    "vcpuNum": 16
   },
   {
    "_defaultOrder": 25,
    "_isFastLaunch": false,
    "category": "Compute optimized",
    "gpuNum": 0,
    "hideHardwareSpecs": false,
    "memoryGiB": 72,
    "name": "ml.c5.9xlarge",
    "vcpuNum": 36
   },
   {
    "_defaultOrder": 26,
    "_isFastLaunch": false,
    "category": "Compute optimized",
    "gpuNum": 0,
    "hideHardwareSpecs": false,
    "memoryGiB": 96,
    "name": "ml.c5.12xlarge",
    "vcpuNum": 48
   },
   {
    "_defaultOrder": 27,
    "_isFastLaunch": false,
    "category": "Compute optimized",
    "gpuNum": 0,
    "hideHardwareSpecs": false,
    "memoryGiB": 144,
    "name": "ml.c5.18xlarge",
    "vcpuNum": 72
   },
   {
    "_defaultOrder": 28,
    "_isFastLaunch": false,
    "category": "Compute optimized",
    "gpuNum": 0,
    "hideHardwareSpecs": false,
    "memoryGiB": 192,
    "name": "ml.c5.24xlarge",
    "vcpuNum": 96
   },
   {
    "_defaultOrder": 29,
    "_isFastLaunch": true,
    "category": "Accelerated computing",
    "gpuNum": 1,
    "hideHardwareSpecs": false,
    "memoryGiB": 16,
    "name": "ml.g4dn.xlarge",
    "vcpuNum": 4
   },
   {
    "_defaultOrder": 30,
    "_isFastLaunch": false,
    "category": "Accelerated computing",
    "gpuNum": 1,
    "hideHardwareSpecs": false,
    "memoryGiB": 32,
    "name": "ml.g4dn.2xlarge",
    "vcpuNum": 8
   },
   {
    "_defaultOrder": 31,
    "_isFastLaunch": false,
    "category": "Accelerated computing",
    "gpuNum": 1,
    "hideHardwareSpecs": false,
    "memoryGiB": 64,
    "name": "ml.g4dn.4xlarge",
    "vcpuNum": 16
   },
   {
    "_defaultOrder": 32,
    "_isFastLaunch": false,
    "category": "Accelerated computing",
    "gpuNum": 1,
    "hideHardwareSpecs": false,
    "memoryGiB": 128,
    "name": "ml.g4dn.8xlarge",
    "vcpuNum": 32
   },
   {
    "_defaultOrder": 33,
    "_isFastLaunch": false,
    "category": "Accelerated computing",
    "gpuNum": 4,
    "hideHardwareSpecs": false,
    "memoryGiB": 192,
    "name": "ml.g4dn.12xlarge",
    "vcpuNum": 48
   },
   {
    "_defaultOrder": 34,
    "_isFastLaunch": false,
    "category": "Accelerated computing",
    "gpuNum": 1,
    "hideHardwareSpecs": false,
    "memoryGiB": 256,
    "name": "ml.g4dn.16xlarge",
    "vcpuNum": 64
   },
   {
    "_defaultOrder": 35,
    "_isFastLaunch": false,
    "category": "Accelerated computing",
    "gpuNum": 1,
    "hideHardwareSpecs": false,
    "memoryGiB": 61,
    "name": "ml.p3.2xlarge",
    "vcpuNum": 8
   },
   {
    "_defaultOrder": 36,
    "_isFastLaunch": false,
    "category": "Accelerated computing",
    "gpuNum": 4,
    "hideHardwareSpecs": false,
    "memoryGiB": 244,
    "name": "ml.p3.8xlarge",
    "vcpuNum": 32
   },
   {
    "_defaultOrder": 37,
    "_isFastLaunch": false,
    "category": "Accelerated computing",
    "gpuNum": 8,
    "hideHardwareSpecs": false,
    "memoryGiB": 488,
    "name": "ml.p3.16xlarge",
    "vcpuNum": 64
   },
   {
    "_defaultOrder": 38,
    "_isFastLaunch": false,
    "category": "Accelerated computing",
    "gpuNum": 8,
    "hideHardwareSpecs": false,
    "memoryGiB": 768,
    "name": "ml.p3dn.24xlarge",
    "vcpuNum": 96
   },
   {
    "_defaultOrder": 39,
    "_isFastLaunch": false,
    "category": "Memory Optimized",
    "gpuNum": 0,
    "hideHardwareSpecs": false,
    "memoryGiB": 16,
    "name": "ml.r5.large",
    "vcpuNum": 2
   },
   {
    "_defaultOrder": 40,
    "_isFastLaunch": false,
    "category": "Memory Optimized",
    "gpuNum": 0,
    "hideHardwareSpecs": false,
    "memoryGiB": 32,
    "name": "ml.r5.xlarge",
    "vcpuNum": 4
   },
   {
    "_defaultOrder": 41,
    "_isFastLaunch": false,
    "category": "Memory Optimized",
    "gpuNum": 0,
    "hideHardwareSpecs": false,
    "memoryGiB": 64,
    "name": "ml.r5.2xlarge",
    "vcpuNum": 8
   },
   {
    "_defaultOrder": 42,
    "_isFastLaunch": false,
    "category": "Memory Optimized",
    "gpuNum": 0,
    "hideHardwareSpecs": false,
    "memoryGiB": 128,
    "name": "ml.r5.4xlarge",
    "vcpuNum": 16
   },
   {
    "_defaultOrder": 43,
    "_isFastLaunch": false,
    "category": "Memory Optimized",
    "gpuNum": 0,
    "hideHardwareSpecs": false,
    "memoryGiB": 256,
    "name": "ml.r5.8xlarge",
    "vcpuNum": 32
   },
   {
    "_defaultOrder": 44,
    "_isFastLaunch": false,
    "category": "Memory Optimized",
    "gpuNum": 0,
    "hideHardwareSpecs": false,
    "memoryGiB": 384,
    "name": "ml.r5.12xlarge",
    "vcpuNum": 48
   },
   {
    "_defaultOrder": 45,
    "_isFastLaunch": false,
    "category": "Memory Optimized",
    "gpuNum": 0,
    "hideHardwareSpecs": false,
    "memoryGiB": 512,
    "name": "ml.r5.16xlarge",
    "vcpuNum": 64
   },
   {
    "_defaultOrder": 46,
    "_isFastLaunch": false,
    "category": "Memory Optimized",
    "gpuNum": 0,
    "hideHardwareSpecs": false,
    "memoryGiB": 768,
    "name": "ml.r5.24xlarge",
    "vcpuNum": 96
   },
   {
    "_defaultOrder": 47,
    "_isFastLaunch": false,
    "category": "Accelerated computing",
    "gpuNum": 1,
    "hideHardwareSpecs": false,
    "memoryGiB": 16,
    "name": "ml.g5.xlarge",
    "vcpuNum": 4
   },
   {
    "_defaultOrder": 48,
    "_isFastLaunch": false,
    "category": "Accelerated computing",
    "gpuNum": 1,
    "hideHardwareSpecs": false,
    "memoryGiB": 32,
    "name": "ml.g5.2xlarge",
    "vcpuNum": 8
   },
   {
    "_defaultOrder": 49,
    "_isFastLaunch": false,
    "category": "Accelerated computing",
    "gpuNum": 1,
    "hideHardwareSpecs": false,
    "memoryGiB": 64,
    "name": "ml.g5.4xlarge",
    "vcpuNum": 16
   },
   {
    "_defaultOrder": 50,
    "_isFastLaunch": false,
    "category": "Accelerated computing",
    "gpuNum": 1,
    "hideHardwareSpecs": false,
    "memoryGiB": 128,
    "name": "ml.g5.8xlarge",
    "vcpuNum": 32
   },
   {
    "_defaultOrder": 51,
    "_isFastLaunch": false,
    "category": "Accelerated computing",
    "gpuNum": 1,
    "hideHardwareSpecs": false,
    "memoryGiB": 256,
    "name": "ml.g5.16xlarge",
    "vcpuNum": 64
   },
   {
    "_defaultOrder": 52,
    "_isFastLaunch": false,
    "category": "Accelerated computing",
    "gpuNum": 4,
    "hideHardwareSpecs": false,
    "memoryGiB": 192,
    "name": "ml.g5.12xlarge",
    "vcpuNum": 48
   },
   {
    "_defaultOrder": 53,
    "_isFastLaunch": false,
    "category": "Accelerated computing",
    "gpuNum": 4,
    "hideHardwareSpecs": false,
    "memoryGiB": 384,
    "name": "ml.g5.24xlarge",
    "vcpuNum": 96
   },
   {
    "_defaultOrder": 54,
    "_isFastLaunch": false,
    "category": "Accelerated computing",
    "gpuNum": 8,
    "hideHardwareSpecs": false,
    "memoryGiB": 768,
    "name": "ml.g5.48xlarge",
    "vcpuNum": 192
   },
   {
    "_defaultOrder": 55,
    "_isFastLaunch": false,
    "category": "Accelerated computing",
    "gpuNum": 8,
    "hideHardwareSpecs": false,
    "memoryGiB": 1152,
    "name": "ml.p4d.24xlarge",
    "vcpuNum": 96
   },
   {
    "_defaultOrder": 56,
    "_isFastLaunch": false,
    "category": "Accelerated computing",
    "gpuNum": 8,
    "hideHardwareSpecs": false,
    "memoryGiB": 1152,
    "name": "ml.p4de.24xlarge",
    "vcpuNum": 96
   }
  ],
  "instance_type": "ml.t3.medium",
  "kernelspec": {
   "display_name": "Python 3 (Data Science 2.0)",
   "language": "python",
   "name": "python3__SAGEMAKER_INTERNAL__arn:aws:sagemaker:us-east-1:081325390199:image/sagemaker-data-science-38"
  },
  "language_info": {
   "codemirror_mode": {
    "name": "ipython",
    "version": 3
   },
   "file_extension": ".py",
   "mimetype": "text/x-python",
   "name": "python",
   "nbconvert_exporter": "python",
   "pygments_lexer": "ipython3",
   "version": "3.8.13"
  }
 },
 "nbformat": 4,
 "nbformat_minor": 4
}<|MERGE_RESOLUTION|>--- conflicted
+++ resolved
@@ -175,15 +175,11 @@
     "- `ai21.j2-grande-instruct`\n",
     "- `ai21.j2-jumbo-instruct`\n",
     "- `anthropic.claude-instant-v1`\n",
-<<<<<<< HEAD
     "- `anthropic.claude-v2`"
-=======
-    "- `anthropic.claude-v1`\n",
     "\n",
     "Similarly for Embeddings:\n",
     "\n",
     "`berock_embeddings = BedrockEmbeddings(model_id=\"amazon.titan-embed-g1-text-02\")`\n"
->>>>>>> d2024721
    ]
   },
   {
@@ -199,13 +195,8 @@
     "from langchain.llms.bedrock import Bedrock\n",
     "\n",
     "# - create the Anthropic Model\n",
-<<<<<<< HEAD
     "llm = Bedrock(model_id=\"anthropic.claude-v2\", client=boto3_bedrock, model_kwargs={'max_tokens_to_sample':200})\n",
-    "bedrock_embeddings = BedrockEmbeddings(client=boto3_bedrock)"
-=======
-    "llm = Bedrock(model_id=\"anthropic.claude-v1\", client=boto3_bedrock, model_kwargs={'max_tokens_to_sample':200})\n",
     "bedrock_embeddings = BedrockEmbeddings(model_id=\"amazon.titan-embed-g1-text-02\", client=boto3_bedrock)"
->>>>>>> d2024721
    ]
   },
   {
