--- conflicted
+++ resolved
@@ -1237,15 +1237,9 @@
   ],
   "instance_type": "ml.t3.medium",
   "kernelspec": {
-<<<<<<< HEAD
    "display_name": "Python 3 (Data Science 3.0)",
    "language": "python",
    "name": "python3__SAGEMAKER_INTERNAL__arn:aws:sagemaker:us-west-2:236514542706:image/sagemaker-data-science-310-v1"
-=======
-   "display_name": "Python 3 (ipykernel) (arn:aws:sagemaker:us-east-1:081325390199:image/sagemaker-data-science-310-v1)",
-   "language": "python",
-   "name": "python3__SAGEMAKER_INTERNAL__arn:aws:sagemaker:us-east-1:081325390199:image/sagemaker-data-science-310-v1"
->>>>>>> d3cd4e43
   },
   "language_info": {
    "codemirror_mode": {
