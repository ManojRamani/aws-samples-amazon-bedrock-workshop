{
 "cells": [
  {
   "attachments": {},
   "cell_type": "markdown",
   "metadata": {},
   "source": [
    "# Conversational Interface - Chatbot with Claude LLM\n",
    "\n",
    "> *This notebook should work well with the **`Data Science 3.0`** kernel in SageMaker Studio*\n",
    "\n",
    "In this notebook, we will build a chatbot using the Foundation Models (FMs) in Amazon Bedrock. For our use-case we use Claude as our FM for building the chatbot."
   ]
  },
  {
   "attachments": {},
   "cell_type": "markdown",
   "metadata": {},
   "source": [
    "## Overview\n",
    "\n",
    "Conversational interfaces such as chatbots and virtual assistants can be used to enhance the user experience for your customers.Chatbots uses natural language processing (NLP) and machine learning algorithms to understand and respond to user queries. Chatbots can be used in a variety of applications, such as customer service, sales, and e-commerce, to provide quick and efficient responses to users. They can be accessed through various channels such as websites, social media platforms, and messaging apps.\n",
    "\n",
    "\n",
    "## Chatbot using Amazon Bedrock\n",
    "\n",
    "![Amazon Bedrock - Conversational Interface](./images/chatbot_bedrock.png)\n",
    "\n",
    "\n",
    "## Use Cases\n",
    "\n",
    "1. **Chatbot (Basic)** - Zero Shot chatbot with a FM model\n",
    "2. **Chatbot using prompt** - template(Langchain) - Chatbot with some context provided in the prompt template\n",
    "3. **Chatbot with persona** - Chatbot with defined roles. i.e. Career Coach and Human interactions\n",
    "4. **Contextual-aware chatbot** - Passing in context through an external file by generating embeddings.\n",
    "\n",
    "## Langchain framework for building Chatbot with Amazon Bedrock\n",
    "In Conversational interfaces such as chatbots, it is highly important to remember previous interactions, both at a short term but also at a long term level.\n",
    "\n",
    "LangChain provides memory components in two forms. First, LangChain provides helper utilities for managing and manipulating previous chat messages. These are designed to be modular and useful regardless of how they are used. Secondly, LangChain provides easy ways to incorporate these utilities into chains.\n",
    "It allows us to easily define and interact with different types of abstractions, which make it easy to build powerful chatbots.\n",
    "\n",
    "## Building Chatbot with Context - Key Elements\n",
    "\n",
    "The first process in a building a contextual-aware chatbot is to **generate embeddings** for the context. Typically, you will have an ingestion process which will run through your embedding model and generate the embeddings which will be stored in a sort of a vector store. In this example we are using Titan Embeddings model for this\n",
    "\n",
    "![Embeddings](./images/embeddings_lang.png)\n",
    "\n",
    "Second process is the user request orchestration , interaction,  invoking and returing the results\n",
    "\n",
    "![Chatbot](./images/chatbot_lang.png)\n",
    "\n",
    "## Architecture [Context Aware Chatbot]\n",
    "![4](./images/context-aware-chatbot.png)\n"
   ]
  },
  {
   "attachments": {},
   "cell_type": "markdown",
   "metadata": {},
   "source": [
    "## Setup\n",
    "\n",
    "Before running the rest of this notebook, you'll need to run the cells below to (ensure necessary libraries are installed and) connect to Bedrock.\n",
    "\n",
    "For more details on how the setup works and ⚠️ **whether you might need to make any changes**, refer to the [Bedrock boto3 setup notebook](../00_Intro/bedrock_boto3_setup.ipynb) notebook."
   ]
  },
  {
   "cell_type": "code",
   "execution_count": null,
   "metadata": {},
   "outputs": [],
   "source": [
    "# Make sure you ran `download-dependencies.sh` from the root of the repository first!\n",
    "%pip install --no-build-isolation --force-reinstall \\\n",
    "    ../dependencies/awscli-*-py3-none-any.whl \\\n",
    "    ../dependencies/boto3-*-py3-none-any.whl \\\n",
    "    ../dependencies/botocore-*-py3-none-any.whl"
   ]
  },
  {
   "attachments": {},
   "cell_type": "markdown",
   "metadata": {},
   "source": [
    "In this notebook, we'll also need some extra dependencies:\n",
    "\n",
    "- [FAISS](https://github.com/facebookresearch/faiss), to store vector embeddings\n",
    "- [IPyWidgets](https://ipywidgets.readthedocs.io/en/stable/), for interactive UI widgets in the notebook\n",
    "- [PyPDF](https://pypi.org/project/pypdf/), for handling PDF files"
   ]
  },
  {
   "cell_type": "code",
   "execution_count": null,
   "metadata": {},
   "outputs": [],
   "source": [
<<<<<<< HEAD
    "%pip install --quiet \"faiss-cpu>=1.7,<2\" \"ipywidgets==7.7.2\" langchain==0.0.249 \"pypdf>=3.8,<4\""
=======
    "%pip install --quiet \"faiss-cpu>=1.7,<2\" \"ipywidgets>=7,<8\" langchain==0.0.304 \"pypdf>=3.8,<4\""
>>>>>>> d8ae2b81
   ]
  },
  {
   "cell_type": "code",
   "execution_count": null,
   "metadata": {},
   "outputs": [],
   "source": [
    "import json\n",
    "import os\n",
    "import sys\n",
    "\n",
    "import boto3\n",
    "\n",
    "module_path = \"..\"\n",
    "sys.path.append(os.path.abspath(module_path))\n",
    "from utils import bedrock, print_ww\n",
    "\n",
    "\n",
    "# ---- ⚠️ Un-comment and edit the below lines as needed for your AWS setup ⚠️ ----\n",
    "\n",
    "# os.environ[\"AWS_DEFAULT_REGION\"] = \"<REGION_NAME>\"  # E.g. \"us-east-1\"\n",
    "# os.environ[\"AWS_PROFILE\"] = \"<YOUR_PROFILE>\"\n",
    "# os.environ[\"BEDROCK_ASSUME_ROLE\"] = \"<YOUR_ROLE_ARN>\"  # E.g. \"arn:aws:...\"\n",
    "# os.environ[\"BEDROCK_ENDPOINT_URL\"] = \"<YOUR_ENDPOINT_URL>\"  # E.g. \"https://...\"\n",
    "\n",
    "\n",
    "boto3_bedrock = bedrock.get_bedrock_client(\n",
    "    assumed_role=os.environ.get(\"BEDROCK_ASSUME_ROLE\", None),\n",
    "    endpoint_url=os.environ.get(\"BEDROCK_ENDPOINT_URL\", None),\n",
    "    region=os.environ.get(\"AWS_DEFAULT_REGION\", None),\n",
    ")"
   ]
  },
  {
   "attachments": {},
   "cell_type": "markdown",
<<<<<<< HEAD
=======
   "metadata": {
    "tags": []
   },
   "source": [
    "## Chatbot (Basic - without context)\n",
    "\n",
    "We use [CoversationChain](https://python.langchain.com/en/latest/modules/models/llms/integrations/bedrock.html?highlight=ConversationChain#using-in-a-conversation-chain) from LangChain to start the conversation. We also use the [ConversationBufferMemory](https://python.langchain.com/en/latest/modules/memory/types/buffer.html) for storing the messages. We can also get the history as a list of messages (this is very useful in a chat model).\n",
    "\n",
    "Chatbots needs to remember the previous interactions. Conversational memory allows us to do that. There are several ways that we can implement conversational memory. In the context of LangChain, they are all built on top of the ConversationChain.\n",
    "\n",
    "**Note:** The model outputs are non-deterministic"
   ]
  },
  {
   "cell_type": "code",
   "execution_count": null,
   "metadata": {
    "tags": []
   },
   "outputs": [],
   "source": [
    "from langchain.chains import ConversationChain\n",
    "from langchain.llms.bedrock import Bedrock\n",
    "from langchain.memory import ConversationBufferMemory\n",
    "\n",
    "cl_llm = Bedrock(\n",
    "    model_id=\"anthropic.claude-v2\",\n",
    "    client=boto3_bedrock,\n",
    "    model_kwargs={\"max_tokens_to_sample\": 1000},\n",
    ")\n",
    "memory = ConversationBufferMemory()\n",
    "conversation = ConversationChain(\n",
    "    llm=cl_llm, verbose=True, memory=memory\n",
    ")\n",
    "\n",
    "print_ww(conversation.predict(input=\"Hi there!\"))"
   ]
  },
  {
   "attachments": {},
   "cell_type": "markdown",
>>>>>>> d8ae2b81
   "metadata": {},
   "source": [
    "What happens here? We said \"Hi there!\" and the model spat out a several conversations. This is due to the fact that the default prompt used by Langchain ConversationChain is not well designed for Claude. An [effective Claude prompt](https://docs.anthropic.com/claude/docs/introduction-to-prompt-design) should contain `\\n\\nHuman:` at the beginning and also contain `\\n\\nAssistant:` in the prompt sometime after the `\\n\\nHuman:` (optionally followed by other text that you want to [put in Claude's mouth](https://docs.anthropic.com/claude/docs/human-and-assistant-formatting#use-human-and-assistant-to-put-words-in-claudes-mouth)). Let's fix this.\n",
    "\n",
    "To learn more about how to write prompts for Claude, check [Anthropic documentation](https://docs.anthropic.com/claude/docs/introduction-to-prompt-design)."
   ]
  },
  {
   "attachments": {},
   "cell_type": "markdown",
   "metadata": {},
   "source": [
    "## Chatbot using prompt template (Langchain)"
   ]
  },
  {
   "attachments": {},
   "cell_type": "markdown",
   "metadata": {},
   "source": [
    "LangChain provides several classes and functions to make constructing and working with prompts easy. We are going to use the [PromptTemplate](https://python.langchain.com/en/latest/modules/prompts/getting_started.html) class to construct the prompt from a f-string template. "
   ]
  },
  {
   "cell_type": "code",
   "execution_count": null,
   "metadata": {
    "tags": []
   },
   "outputs": [],
   "source": [
    "from langchain.memory import ConversationBufferMemory\n",
    "from langchain import PromptTemplate\n",
    "\n",
    "# turn verbose to true to see the full logs and documents\n",
    "conversation= ConversationChain(\n",
    "    llm=cl_llm, verbose=False, memory=ConversationBufferMemory() #memory_chain\n",
    ")\n",
    "\n",
    "# langchain prompts do not always work with all the models. This prompt is tuned for Claude\n",
    "claude_prompt = PromptTemplate.from_template(\"\"\"\n",
    "\n",
    "Human: The following is a friendly conversation between a human and an AI.\n",
    "The AI is talkative and provides lots of specific details from its context. If the AI does not know\n",
    "the answer to a question, it truthfully says it does not know.\n",
    "\n",
    "Current conversation:\n",
    "<conversation_history>\n",
    "{history}\n",
    "</conversation_history>\n",
    "\n",
    "Here is the human's next reply:\n",
    "<human_reply>\n",
    "{input}\n",
    "</human_reply>\n",
    "\n",
    "Assistant:\n",
    "\"\"\")\n",
    "\n",
    "conversation.prompt = claude_prompt\n",
    "\n",
    "print_ww(conversation.predict(input=\"Hi there!\"))"
   ]
  },
  {
   "attachments": {},
   "cell_type": "markdown",
   "metadata": {},
   "source": [
    "#### New Questions\n",
    "\n",
    "Model has responded with intial message, let's ask few questions"
   ]
  },
  {
   "cell_type": "code",
   "execution_count": null,
   "metadata": {
    "tags": []
   },
   "outputs": [],
   "source": [
    "print_ww(conversation.predict(input=\"Give me a few tips on how to start a new garden.\"))"
   ]
  },
  {
   "attachments": {},
   "cell_type": "markdown",
   "metadata": {},
   "source": [
    "#### Build on the questions\n",
    "\n",
    "Let's ask a question without mentioning the word garden to see if model can understand previous conversation"
   ]
  },
  {
   "cell_type": "code",
   "execution_count": null,
   "metadata": {},
   "outputs": [],
   "source": [
    "print_ww(conversation.predict(input=\"Cool. Will that work with tomatoes?\"))"
   ]
  },
  {
   "attachments": {},
   "cell_type": "markdown",
   "metadata": {},
   "source": [
    "#### Finishing this conversation"
   ]
  },
  {
   "cell_type": "code",
   "execution_count": null,
   "metadata": {},
   "outputs": [],
   "source": [
    "print_ww(conversation.predict(input=\"That's all, thank you!\"))"
   ]
  },
  {
   "attachments": {},
   "cell_type": "markdown",
   "metadata": {},
   "source": [
    "Claude is still really talkative. Try changing the prompt to make Claude provide shorter answers."
   ]
  },
  {
   "attachments": {},
   "cell_type": "markdown",
   "metadata": {},
   "source": [
    "### Interactive session using ipywidgets\n",
    "\n",
    "The following utility class allows us to interact with Claude in a more natural way. We write out the question in an input box, and get Claude's answer. We can then continue our conversation."
   ]
  },
  {
   "cell_type": "code",
   "execution_count": null,
   "metadata": {},
   "outputs": [],
   "source": [
    "import ipywidgets as ipw\n",
    "from IPython.display import display, clear_output\n",
    "\n",
    "class ChatUX:\n",
    "    \"\"\" A chat UX using IPWidgets\n",
    "    \"\"\"\n",
    "    def __init__(self, qa, retrievalChain = False):\n",
    "        self.qa = qa\n",
    "        self.name = None\n",
    "        self.b=None\n",
    "        self.retrievalChain = retrievalChain\n",
    "        self.out = ipw.Output()\n",
    "\n",
    "\n",
    "    def start_chat(self):\n",
    "        print(\"Starting chat bot\")\n",
    "        display(self.out)\n",
    "        self.chat(None)\n",
    "\n",
    "\n",
    "    def chat(self, _):\n",
    "        if self.name is None:\n",
    "            prompt = \"\"\n",
    "        else: \n",
    "            prompt = self.name.value\n",
    "        if 'q' == prompt or 'quit' == prompt or 'Q' == prompt:\n",
    "            print(\"Thank you , that was a nice chat!!\")\n",
    "            return\n",
    "        elif len(prompt) > 0:\n",
    "            with self.out:\n",
    "                thinking = ipw.Label(value=\"Thinking...\")\n",
    "                display(thinking)\n",
    "                try:\n",
    "                    if self.retrievalChain:\n",
    "                        result = self.qa.run({'question': prompt })\n",
    "                    else:\n",
    "                        result = self.qa.run({'input': prompt }) #, 'history':chat_history})\n",
    "                except:\n",
    "                    result = \"No answer\"\n",
    "                thinking.value=\"\"\n",
    "                print_ww(f\"AI:{result}\")\n",
    "                self.name.disabled = True\n",
    "                self.b.disabled = True\n",
    "                self.name = None\n",
    "\n",
    "        if self.name is None:\n",
    "            with self.out:\n",
    "                self.name = ipw.Text(description=\"You:\", placeholder='q to quit')\n",
    "                self.b = ipw.Button(description=\"Send\")\n",
    "                self.b.on_click(self.chat)\n",
    "                display(ipw.Box(children=(self.name, self.b)))"
   ]
  },
  {
   "attachments": {},
   "cell_type": "markdown",
   "metadata": {},
   "source": [
    "Let's start a chat. You can also test the following questions:\n",
    "1. tell me a joke\n",
    "2. tell me another joke\n",
    "3. what was the first joke about\n",
    "4. can you make another joke on the same topic of the first joke"
   ]
  },
  {
   "cell_type": "code",
   "execution_count": null,
   "metadata": {},
   "outputs": [],
   "source": [
    "chat = ChatUX(conversation)\n",
    "chat.start_chat()"
   ]
  },
  {
   "attachments": {},
   "cell_type": "markdown",
   "metadata": {
    "tags": []
   },
   "source": [
    "## Chatbot with persona"
   ]
  },
  {
   "attachments": {},
   "cell_type": "markdown",
   "metadata": {},
   "source": [
    "AI assistant will play the role of a career coach. Role Play Dialogue requires user message to be set in before starting the chat. ConversationBufferMemory is used to pre-populate the dialog"
   ]
  },
  {
   "cell_type": "code",
   "execution_count": null,
   "metadata": {
    "tags": []
   },
   "outputs": [],
   "source": [
    "# store previous interactions using ConversationalBufferMemory and add custom prompts to the chat.\n",
    "memory = ConversationBufferMemory()\n",
    "memory.chat_memory.add_user_message(\"You will be acting as a career coach. Your goal is to give career advice to users\")\n",
    "memory.chat_memory.add_ai_message(\"I am a career coach and give career advice\")\n",
    "cl_llm = Bedrock(model_id=\"anthropic.claude-v2\",client=boto3_bedrock)\n",
    "conversation = ConversationChain(\n",
    "     llm=cl_llm, verbose=True, memory=memory\n",
    ")\n",
    "\n",
    "conversation.prompt = claude_prompt\n",
    "\n",
    "print_ww(conversation.predict(input=\"What are the career options in AI?\"))"
   ]
  },
  {
   "cell_type": "code",
   "execution_count": null,
   "metadata": {},
   "outputs": [],
   "source": [
    "print_ww(conversation.predict(input=\"What these people really do? Is it fun?\"))"
   ]
  },
  {
   "attachments": {},
   "cell_type": "markdown",
   "metadata": {},
   "source": [
    "##### Let's ask a question that is not specialty of this Persona and the model shouldn't answer that question and give a reason for that"
   ]
  },
  {
   "cell_type": "code",
   "execution_count": null,
   "metadata": {
    "tags": []
   },
   "outputs": [],
   "source": [
    "conversation.verbose = False\n",
    "print_ww(conversation.predict(input=\"How to fix my car?\"))"
   ]
  },
  {
   "attachments": {},
   "cell_type": "markdown",
   "metadata": {},
   "source": [
    "## Chatbot with Context \n",
    "In this use case we will ask the Chatbot to answer question from some external corpus it has likely never seen before. To do this we apply a pattern called RAG (Retrieval Augmented Generation): the idea is to index the corpus in chunks, then look up which sections of the corpus might be relevant to provide an answer by using semantic similarity between the chunks and the question. Finally the most relevant chunks are aggregated and passed as context to the ConversationChain, similar to providing a history.\n",
    "\n",
    "We will take a csv file and use **Titan Embeddings Model** to create vectors for each line of the csv. This vector is then stored in FAISS, an open source library providing an in-memory vector datastore. When the chatbot is asked a question, we query FAISS with the question and retrieve the text which is semantically closest. This will be our answer. "
   ]
  },
  {
   "attachments": {},
   "cell_type": "markdown",
   "metadata": {},
   "source": [
    "#### Titan embeddings Model\n",
    "\n",
    "Embeddings are a way to represent words, phrases or any other discrete items as vectors in a continuous vector space. This allows machine learning models to perform mathematical operations on these representations and capture semantic relationships between them.\n",
    "\n",
    "Embeddings are for example used for the RAG [document search capability](https://labelbox.com/blog/how-vector-similarity-search-works/) \n"
   ]
  },
  {
   "cell_type": "code",
   "execution_count": null,
   "metadata": {
    "collapsed": false,
    "jupyter": {
     "outputs_hidden": false
    }
   },
   "outputs": [],
   "source": [
    "from langchain.embeddings import BedrockEmbeddings\n",
    "\n",
    "br_embeddings = BedrockEmbeddings(model_id=\"amazon.titan-embed-g1-text-02\", client=boto3_bedrock)"
   ]
  },
  {
   "attachments": {},
   "cell_type": "markdown",
   "metadata": {},
   "source": [
    "#### FAISS as VectorStore\n",
    "\n",
    "In order to be able to use embeddings for search, we need a store that can efficiently perform vector similarity searches. In this notebook we use FAISS, which is an in memory store. For permanently store vectors, one can use pgVector, Pinecone or Chroma.\n",
    "\n",
    "The langchain VectorStore API's are available [here](https://python.langchain.com/en/harrison-docs-refactor-3-24/reference/modules/vectorstore.html)\n",
    "\n",
    "To know more about the FAISS vector store please refer to this [document](https://arxiv.org/pdf/1702.08734.pdf)."
   ]
  },
  {
   "cell_type": "code",
   "execution_count": null,
   "metadata": {
    "tags": []
   },
   "outputs": [],
   "source": [
    "from langchain.document_loaders import CSVLoader\n",
    "from langchain.text_splitter import CharacterTextSplitter\n",
    "from langchain.indexes.vectorstore import VectorStoreIndexWrapper\n",
    "from langchain.vectorstores import FAISS\n",
    "\n",
    "s3_path = \"s3://jumpstart-cache-prod-us-east-2/training-datasets/Amazon_SageMaker_FAQs/Amazon_SageMaker_FAQs.csv\"\n",
    "!aws s3 cp $s3_path ./rag_data/Amazon_SageMaker_FAQs.csv\n",
    "\n",
    "loader = CSVLoader(\"./rag_data/Amazon_SageMaker_FAQs.csv\") # --- > 219 docs with 400 chars, each row consists in a question column and an answer column\n",
    "documents_aws = loader.load() #\n",
    "print(f\"Number of documents={len(documents_aws)}\")\n",
    "\n",
    "docs = CharacterTextSplitter(chunk_size=2000, chunk_overlap=400, separator=\",\").split_documents(documents_aws)\n",
    "\n",
    "print(f\"Number of documents after split and chunking={len(docs)}\")\n",
    "\n",
    "vectorstore_faiss_aws = FAISS.from_documents(\n",
    "    documents=docs,\n",
    "    embedding = br_embeddings\n",
    ")\n",
    "\n",
    "print(f\"vectorstore_faiss_aws: number of elements in the index={vectorstore_faiss_aws.index.ntotal}::\")\n"
   ]
  },
  {
   "attachments": {},
   "cell_type": "markdown",
   "metadata": {},
   "source": [
    "#### Semantic search\n",
    "\n",
    "We can use a Wrapper class provided by LangChain to query the vector data base store and return to us the relevant documents. Behind the scenes this is only going to run a RetrievalQA chain."
   ]
  },
  {
<<<<<<< HEAD
=======
   "cell_type": "code",
   "execution_count": null,
   "metadata": {
    "tags": []
   },
   "outputs": [],
   "source": [
    "wrapper_store_faiss = VectorStoreIndexWrapper(vectorstore=vectorstore_faiss_aws)\n",
    "print_ww(wrapper_store_faiss.query(\"R in SageMaker\", llm=cl_llm))"
   ]
  },
  {
   "attachments": {},
>>>>>>> d8ae2b81
   "cell_type": "markdown",
   "metadata": {},
   "source": [
    "Let's see how the semantic search works:\n",
    "1. First we calculate the embeddings vector for the query, and\n",
    "2. then we use this vector to do a similarity search on the store"
   ]
  },
  {
   "cell_type": "code",
   "execution_count": null,
   "metadata": {},
   "outputs": [],
   "source": [
    "v = br_embeddings.embed_query(\"R in SageMaker\")\n",
    "print(v[0:10])\n",
    "results = vectorstore_faiss_aws.similarity_search_by_vector(v, k=4)\n",
    "for r in results:\n",
    "    print_ww(r.page_content)\n",
    "    print('----')"
   ]
  },
  {
   "attachments": {},
   "cell_type": "markdown",
   "metadata": {},
   "source": [
    "#### Memory\n",
    "In any chatbot we will need a QA Chain with various options which are customized by the use case. But in a chatbot we will always need to keep the history of the conversation so the model can take it into consideration to provide the answer. In this example we use the [ConversationalRetrievalChain](https://python.langchain.com/docs/modules/chains/popular/chat_vector_db) from LangChain, together with a ConversationBufferMemory to keep the history of the conversation.\n",
    "\n",
    "Source: https://python.langchain.com/docs/modules/chains/popular/chat_vector_db\n",
    "\n",
    "Set `verbose` to `True` to see all the what is going on behind the scenes."
   ]
  },
  {
   "cell_type": "code",
   "execution_count": null,
   "metadata": {
    "tags": []
   },
   "outputs": [],
   "source": [
    "from langchain.chains.conversational_retrieval.prompts import CONDENSE_QUESTION_PROMPT\n",
    "\n",
    "print_ww(CONDENSE_QUESTION_PROMPT.template)"
   ]
  },
  {
   "attachments": {},
   "cell_type": "markdown",
   "metadata": {},
   "source": [
    "#### Parameters used for ConversationRetrievalChain\n",
    "* **retriever**: We used `VectorStoreRetriever`, which is backed by a `VectorStore`. To retrieve text, there are two search types you can choose: `\"similarity\"` or `\"mmr\"`. `search_type=\"similarity\"` uses similarity search in the retriever object where it selects text chunk vectors that are most similar to the question vector.\n",
    "\n",
    "* **memory**: Memory Chain to store the history \n",
    "\n",
    "* **condense_question_prompt**: Given a question from the user, we use the previous conversation and that question to make up a standalone question\n",
    "\n",
    "* **chain_type**: If the chat history is long and doesn't fit the context you use this parameter and the options are `stuff`, `refine`, `map_reduce`, `map-rerank`\n",
    "\n",
    "If the question asked is outside the scope of context, then the model will reply it doesn't know the answer\n",
    "\n",
    "**Note**: if you are curious how the chain works, uncomment the `verbose=True` line."
   ]
  },
  {
   "cell_type": "code",
   "execution_count": null,
   "metadata": {},
   "outputs": [],
   "source": [
    "# turn verbose to true to see the full logs and documents\n",
    "from langchain.chains import ConversationalRetrievalChain\n",
    "from langchain.memory import ConversationBufferMemory\n",
    "\n",
    "memory_chain = ConversationBufferMemory(memory_key=\"chat_history\", return_messages=True)\n",
    "qa = ConversationalRetrievalChain.from_llm(\n",
    "    llm=cl_llm, \n",
    "    retriever=vectorstore_faiss_aws.as_retriever(), \n",
    "    memory=memory_chain,\n",
    "    condense_question_prompt=CONDENSE_QUESTION_PROMPT,\n",
    "    #verbose=True, \n",
    "    chain_type='stuff', # 'refine',\n",
    "    #max_tokens_limit=300\n",
    ")"
   ]
  },
  {
   "attachments": {},
   "cell_type": "markdown",
   "metadata": {},
   "source": [
    "Let's chat! ask the chatbot some questions about SageMaker, like:\n",
    "1. What is SageMaker?\n",
    "2. What is canvas?"
   ]
  },
  {
   "cell_type": "code",
   "execution_count": null,
   "metadata": {},
   "outputs": [],
   "source": [
    "chat = ChatUX(qa, retrievalChain=True)\n",
    "chat.start_chat()"
   ]
  },
  {
   "attachments": {},
   "cell_type": "markdown",
   "metadata": {},
   "source": [
    "Your mileage might vary, but after 2 or 3 questions you will start to get some weird answers. In some cases, even in other languages.\n",
    "This is happening for the same reasons outlined at the beginning of this notebook: the default langchain prompts are not optimal for Claude. \n",
    "In the following cell we are going to set two new prompts: one for the question rephrasing, and one to get the answer from that rephrased question."
   ]
  },
  {
   "cell_type": "code",
   "execution_count": null,
   "metadata": {
    "tags": []
   },
   "outputs": [],
   "source": [
    "# turn verbose to true to see the full logs and documents\n",
    "from langchain.chains import ConversationalRetrievalChain\n",
    "from langchain.schema import BaseMessage\n",
    "\n",
    "\n",
    "# We are also providing a different chat history retriever which outputs the history as a Claude chat (ie including the \\n\\n)\n",
    "_ROLE_MAP = {\"human\": \"\\n\\nHuman: \", \"ai\": \"\\n\\nAssistant: \"}\n",
    "def _get_chat_history(chat_history):\n",
    "    buffer = \"\"\n",
    "    for dialogue_turn in chat_history:\n",
    "        if isinstance(dialogue_turn, BaseMessage):\n",
    "            role_prefix = _ROLE_MAP.get(dialogue_turn.type, f\"{dialogue_turn.type}: \")\n",
    "            buffer += f\"\\n{role_prefix}{dialogue_turn.content}\"\n",
    "        elif isinstance(dialogue_turn, tuple):\n",
    "            human = \"\\n\\nHuman: \" + dialogue_turn[0]\n",
    "            ai = \"\\n\\nAssistant: \" + dialogue_turn[1]\n",
    "            buffer += \"\\n\" + \"\\n\".join([human, ai])\n",
    "        else:\n",
    "            raise ValueError(\n",
    "                f\"Unsupported chat history format: {type(dialogue_turn)}.\"\n",
    "                f\" Full chat history: {chat_history} \"\n",
    "            )\n",
    "    return buffer\n",
    "\n",
    "# the condense prompt for Claude\n",
    "condense_prompt_claude = PromptTemplate.from_template(\"\"\"{chat_history}\n",
    "\n",
    "Answer only with the new question.\n",
    "\n",
    "\n",
    "Human: How would you ask the question considering the previous conversation: {question}\n",
    "\n",
    "\n",
    "Assistant: Question:\"\"\")\n",
    "\n",
    "# recreate the Claude LLM with more tokens to sample - this provides longer responses but introduces some latency\n",
    "cl_llm = Bedrock(model_id=\"anthropic.claude-v2\", client=boto3_bedrock, model_kwargs={\"max_tokens_to_sample\": 500})\n",
    "memory_chain = ConversationBufferMemory(memory_key=\"chat_history\", return_messages=True)\n",
    "qa = ConversationalRetrievalChain.from_llm(\n",
    "    llm=cl_llm, \n",
    "    retriever=vectorstore_faiss_aws.as_retriever(), \n",
    "    #retriever=vectorstore_faiss_aws.as_retriever(search_type='similarity', search_kwargs={\"k\": 8}),\n",
    "    memory=memory_chain,\n",
    "    get_chat_history=_get_chat_history,\n",
    "    #verbose=True,\n",
    "    condense_question_prompt=condense_prompt_claude, \n",
    "    chain_type='stuff', # 'refine',\n",
    "    #max_tokens_limit=300\n",
    ")\n",
    "\n",
    "# the LLMChain prompt to get the answer. the ConversationalRetrievalChange does not expose this parameter in the constructor\n",
    "qa.combine_docs_chain.llm_chain.prompt = PromptTemplate.from_template(\"\"\"\n",
    "{context}\n",
    "\n",
    "Human: Use at maximum 3 sentences to answer the question inside the <q></q> XML tags. \n",
    "\n",
    "<q>{question}</q>\n",
    "\n",
    "Do not use any XML tags in the answer. If the answer is not in the context say \"Sorry, I don't know as the answer was not found in the context\"\n",
    "\n",
    "Assistant:\"\"\")"
   ]
  },
  {
   "attachments": {},
   "cell_type": "markdown",
   "metadata": {},
   "source": [
    "Let's start another chat. Feel free to ask the following questions:\n",
    "\n",
    "1. What is SageMaker?\n",
    "2. what is canvas?"
   ]
  },
  {
   "cell_type": "code",
   "execution_count": null,
   "metadata": {},
   "outputs": [],
   "source": [
    "chat = ChatUX(qa, retrievalChain=True)\n",
    "chat.start_chat()"
   ]
  },
  {
   "attachments": {},
   "cell_type": "markdown",
   "metadata": {},
   "source": [
    "#### Do some prompt engineering\n",
    "\n",
    "You can \"tune\" your prompt to get more or less verbose answers. For example, try to change the number of sentences, or remove that instruction all-together. You might also need to change the number of `max_tokens_to_sample` (eg 1000 or 2000) to get the full answer."
   ]
  },
  {
   "attachments": {},
   "cell_type": "markdown",
   "metadata": {},
   "source": [
    "### In this demo we used Claude LLM to create conversational interface with following patterns:\n",
    "\n",
    "1. Chatbot (Basic - without context)\n",
    "\n",
    "2. Chatbot using prompt template(Langchain)\n",
    "\n",
    "3. Chatbot with personas\n",
    "\n",
    "4. Chatbot with context"
   ]
  }
 ],
 "metadata": {
  "availableInstances": [
   {
    "_defaultOrder": 0,
    "_isFastLaunch": true,
    "category": "General purpose",
    "gpuNum": 0,
    "hideHardwareSpecs": false,
    "memoryGiB": 4,
    "name": "ml.t3.medium",
    "vcpuNum": 2
   },
   {
    "_defaultOrder": 1,
    "_isFastLaunch": false,
    "category": "General purpose",
    "gpuNum": 0,
    "hideHardwareSpecs": false,
    "memoryGiB": 8,
    "name": "ml.t3.large",
    "vcpuNum": 2
   },
   {
    "_defaultOrder": 2,
    "_isFastLaunch": false,
    "category": "General purpose",
    "gpuNum": 0,
    "hideHardwareSpecs": false,
    "memoryGiB": 16,
    "name": "ml.t3.xlarge",
    "vcpuNum": 4
   },
   {
    "_defaultOrder": 3,
    "_isFastLaunch": false,
    "category": "General purpose",
    "gpuNum": 0,
    "hideHardwareSpecs": false,
    "memoryGiB": 32,
    "name": "ml.t3.2xlarge",
    "vcpuNum": 8
   },
   {
    "_defaultOrder": 4,
    "_isFastLaunch": true,
    "category": "General purpose",
    "gpuNum": 0,
    "hideHardwareSpecs": false,
    "memoryGiB": 8,
    "name": "ml.m5.large",
    "vcpuNum": 2
   },
   {
    "_defaultOrder": 5,
    "_isFastLaunch": false,
    "category": "General purpose",
    "gpuNum": 0,
    "hideHardwareSpecs": false,
    "memoryGiB": 16,
    "name": "ml.m5.xlarge",
    "vcpuNum": 4
   },
   {
    "_defaultOrder": 6,
    "_isFastLaunch": false,
    "category": "General purpose",
    "gpuNum": 0,
    "hideHardwareSpecs": false,
    "memoryGiB": 32,
    "name": "ml.m5.2xlarge",
    "vcpuNum": 8
   },
   {
    "_defaultOrder": 7,
    "_isFastLaunch": false,
    "category": "General purpose",
    "gpuNum": 0,
    "hideHardwareSpecs": false,
    "memoryGiB": 64,
    "name": "ml.m5.4xlarge",
    "vcpuNum": 16
   },
   {
    "_defaultOrder": 8,
    "_isFastLaunch": false,
    "category": "General purpose",
    "gpuNum": 0,
    "hideHardwareSpecs": false,
    "memoryGiB": 128,
    "name": "ml.m5.8xlarge",
    "vcpuNum": 32
   },
   {
    "_defaultOrder": 9,
    "_isFastLaunch": false,
    "category": "General purpose",
    "gpuNum": 0,
    "hideHardwareSpecs": false,
    "memoryGiB": 192,
    "name": "ml.m5.12xlarge",
    "vcpuNum": 48
   },
   {
    "_defaultOrder": 10,
    "_isFastLaunch": false,
    "category": "General purpose",
    "gpuNum": 0,
    "hideHardwareSpecs": false,
    "memoryGiB": 256,
    "name": "ml.m5.16xlarge",
    "vcpuNum": 64
   },
   {
    "_defaultOrder": 11,
    "_isFastLaunch": false,
    "category": "General purpose",
    "gpuNum": 0,
    "hideHardwareSpecs": false,
    "memoryGiB": 384,
    "name": "ml.m5.24xlarge",
    "vcpuNum": 96
   },
   {
    "_defaultOrder": 12,
    "_isFastLaunch": false,
    "category": "General purpose",
    "gpuNum": 0,
    "hideHardwareSpecs": false,
    "memoryGiB": 8,
    "name": "ml.m5d.large",
    "vcpuNum": 2
   },
   {
    "_defaultOrder": 13,
    "_isFastLaunch": false,
    "category": "General purpose",
    "gpuNum": 0,
    "hideHardwareSpecs": false,
    "memoryGiB": 16,
    "name": "ml.m5d.xlarge",
    "vcpuNum": 4
   },
   {
    "_defaultOrder": 14,
    "_isFastLaunch": false,
    "category": "General purpose",
    "gpuNum": 0,
    "hideHardwareSpecs": false,
    "memoryGiB": 32,
    "name": "ml.m5d.2xlarge",
    "vcpuNum": 8
   },
   {
    "_defaultOrder": 15,
    "_isFastLaunch": false,
    "category": "General purpose",
    "gpuNum": 0,
    "hideHardwareSpecs": false,
    "memoryGiB": 64,
    "name": "ml.m5d.4xlarge",
    "vcpuNum": 16
   },
   {
    "_defaultOrder": 16,
    "_isFastLaunch": false,
    "category": "General purpose",
    "gpuNum": 0,
    "hideHardwareSpecs": false,
    "memoryGiB": 128,
    "name": "ml.m5d.8xlarge",
    "vcpuNum": 32
   },
   {
    "_defaultOrder": 17,
    "_isFastLaunch": false,
    "category": "General purpose",
    "gpuNum": 0,
    "hideHardwareSpecs": false,
    "memoryGiB": 192,
    "name": "ml.m5d.12xlarge",
    "vcpuNum": 48
   },
   {
    "_defaultOrder": 18,
    "_isFastLaunch": false,
    "category": "General purpose",
    "gpuNum": 0,
    "hideHardwareSpecs": false,
    "memoryGiB": 256,
    "name": "ml.m5d.16xlarge",
    "vcpuNum": 64
   },
   {
    "_defaultOrder": 19,
    "_isFastLaunch": false,
    "category": "General purpose",
    "gpuNum": 0,
    "hideHardwareSpecs": false,
    "memoryGiB": 384,
    "name": "ml.m5d.24xlarge",
    "vcpuNum": 96
   },
   {
    "_defaultOrder": 20,
    "_isFastLaunch": false,
    "category": "General purpose",
    "gpuNum": 0,
    "hideHardwareSpecs": true,
    "memoryGiB": 0,
    "name": "ml.geospatial.interactive",
    "supportedImageNames": [
     "sagemaker-geospatial-v1-0"
    ],
    "vcpuNum": 0
   },
   {
    "_defaultOrder": 21,
    "_isFastLaunch": true,
    "category": "Compute optimized",
    "gpuNum": 0,
    "hideHardwareSpecs": false,
    "memoryGiB": 4,
    "name": "ml.c5.large",
    "vcpuNum": 2
   },
   {
    "_defaultOrder": 22,
    "_isFastLaunch": false,
    "category": "Compute optimized",
    "gpuNum": 0,
    "hideHardwareSpecs": false,
    "memoryGiB": 8,
    "name": "ml.c5.xlarge",
    "vcpuNum": 4
   },
   {
    "_defaultOrder": 23,
    "_isFastLaunch": false,
    "category": "Compute optimized",
    "gpuNum": 0,
    "hideHardwareSpecs": false,
    "memoryGiB": 16,
    "name": "ml.c5.2xlarge",
    "vcpuNum": 8
   },
   {
    "_defaultOrder": 24,
    "_isFastLaunch": false,
    "category": "Compute optimized",
    "gpuNum": 0,
    "hideHardwareSpecs": false,
    "memoryGiB": 32,
    "name": "ml.c5.4xlarge",
    "vcpuNum": 16
   },
   {
    "_defaultOrder": 25,
    "_isFastLaunch": false,
    "category": "Compute optimized",
    "gpuNum": 0,
    "hideHardwareSpecs": false,
    "memoryGiB": 72,
    "name": "ml.c5.9xlarge",
    "vcpuNum": 36
   },
   {
    "_defaultOrder": 26,
    "_isFastLaunch": false,
    "category": "Compute optimized",
    "gpuNum": 0,
    "hideHardwareSpecs": false,
    "memoryGiB": 96,
    "name": "ml.c5.12xlarge",
    "vcpuNum": 48
   },
   {
    "_defaultOrder": 27,
    "_isFastLaunch": false,
    "category": "Compute optimized",
    "gpuNum": 0,
    "hideHardwareSpecs": false,
    "memoryGiB": 144,
    "name": "ml.c5.18xlarge",
    "vcpuNum": 72
   },
   {
    "_defaultOrder": 28,
    "_isFastLaunch": false,
    "category": "Compute optimized",
    "gpuNum": 0,
    "hideHardwareSpecs": false,
    "memoryGiB": 192,
    "name": "ml.c5.24xlarge",
    "vcpuNum": 96
   },
   {
    "_defaultOrder": 29,
    "_isFastLaunch": true,
    "category": "Accelerated computing",
    "gpuNum": 1,
    "hideHardwareSpecs": false,
    "memoryGiB": 16,
    "name": "ml.g4dn.xlarge",
    "vcpuNum": 4
   },
   {
    "_defaultOrder": 30,
    "_isFastLaunch": false,
    "category": "Accelerated computing",
    "gpuNum": 1,
    "hideHardwareSpecs": false,
    "memoryGiB": 32,
    "name": "ml.g4dn.2xlarge",
    "vcpuNum": 8
   },
   {
    "_defaultOrder": 31,
    "_isFastLaunch": false,
    "category": "Accelerated computing",
    "gpuNum": 1,
    "hideHardwareSpecs": false,
    "memoryGiB": 64,
    "name": "ml.g4dn.4xlarge",
    "vcpuNum": 16
   },
   {
    "_defaultOrder": 32,
    "_isFastLaunch": false,
    "category": "Accelerated computing",
    "gpuNum": 1,
    "hideHardwareSpecs": false,
    "memoryGiB": 128,
    "name": "ml.g4dn.8xlarge",
    "vcpuNum": 32
   },
   {
    "_defaultOrder": 33,
    "_isFastLaunch": false,
    "category": "Accelerated computing",
    "gpuNum": 4,
    "hideHardwareSpecs": false,
    "memoryGiB": 192,
    "name": "ml.g4dn.12xlarge",
    "vcpuNum": 48
   },
   {
    "_defaultOrder": 34,
    "_isFastLaunch": false,
    "category": "Accelerated computing",
    "gpuNum": 1,
    "hideHardwareSpecs": false,
    "memoryGiB": 256,
    "name": "ml.g4dn.16xlarge",
    "vcpuNum": 64
   },
   {
    "_defaultOrder": 35,
    "_isFastLaunch": false,
    "category": "Accelerated computing",
    "gpuNum": 1,
    "hideHardwareSpecs": false,
    "memoryGiB": 61,
    "name": "ml.p3.2xlarge",
    "vcpuNum": 8
   },
   {
    "_defaultOrder": 36,
    "_isFastLaunch": false,
    "category": "Accelerated computing",
    "gpuNum": 4,
    "hideHardwareSpecs": false,
    "memoryGiB": 244,
    "name": "ml.p3.8xlarge",
    "vcpuNum": 32
   },
   {
    "_defaultOrder": 37,
    "_isFastLaunch": false,
    "category": "Accelerated computing",
    "gpuNum": 8,
    "hideHardwareSpecs": false,
    "memoryGiB": 488,
    "name": "ml.p3.16xlarge",
    "vcpuNum": 64
   },
   {
    "_defaultOrder": 38,
    "_isFastLaunch": false,
    "category": "Accelerated computing",
    "gpuNum": 8,
    "hideHardwareSpecs": false,
    "memoryGiB": 768,
    "name": "ml.p3dn.24xlarge",
    "vcpuNum": 96
   },
   {
    "_defaultOrder": 39,
    "_isFastLaunch": false,
    "category": "Memory Optimized",
    "gpuNum": 0,
    "hideHardwareSpecs": false,
    "memoryGiB": 16,
    "name": "ml.r5.large",
    "vcpuNum": 2
   },
   {
    "_defaultOrder": 40,
    "_isFastLaunch": false,
    "category": "Memory Optimized",
    "gpuNum": 0,
    "hideHardwareSpecs": false,
    "memoryGiB": 32,
    "name": "ml.r5.xlarge",
    "vcpuNum": 4
   },
   {
    "_defaultOrder": 41,
    "_isFastLaunch": false,
    "category": "Memory Optimized",
    "gpuNum": 0,
    "hideHardwareSpecs": false,
    "memoryGiB": 64,
    "name": "ml.r5.2xlarge",
    "vcpuNum": 8
   },
   {
    "_defaultOrder": 42,
    "_isFastLaunch": false,
    "category": "Memory Optimized",
    "gpuNum": 0,
    "hideHardwareSpecs": false,
    "memoryGiB": 128,
    "name": "ml.r5.4xlarge",
    "vcpuNum": 16
   },
   {
    "_defaultOrder": 43,
    "_isFastLaunch": false,
    "category": "Memory Optimized",
    "gpuNum": 0,
    "hideHardwareSpecs": false,
    "memoryGiB": 256,
    "name": "ml.r5.8xlarge",
    "vcpuNum": 32
   },
   {
    "_defaultOrder": 44,
    "_isFastLaunch": false,
    "category": "Memory Optimized",
    "gpuNum": 0,
    "hideHardwareSpecs": false,
    "memoryGiB": 384,
    "name": "ml.r5.12xlarge",
    "vcpuNum": 48
   },
   {
    "_defaultOrder": 45,
    "_isFastLaunch": false,
    "category": "Memory Optimized",
    "gpuNum": 0,
    "hideHardwareSpecs": false,
    "memoryGiB": 512,
    "name": "ml.r5.16xlarge",
    "vcpuNum": 64
   },
   {
    "_defaultOrder": 46,
    "_isFastLaunch": false,
    "category": "Memory Optimized",
    "gpuNum": 0,
    "hideHardwareSpecs": false,
    "memoryGiB": 768,
    "name": "ml.r5.24xlarge",
    "vcpuNum": 96
   },
   {
    "_defaultOrder": 47,
    "_isFastLaunch": false,
    "category": "Accelerated computing",
    "gpuNum": 1,
    "hideHardwareSpecs": false,
    "memoryGiB": 16,
    "name": "ml.g5.xlarge",
    "vcpuNum": 4
   },
   {
    "_defaultOrder": 48,
    "_isFastLaunch": false,
    "category": "Accelerated computing",
    "gpuNum": 1,
    "hideHardwareSpecs": false,
    "memoryGiB": 32,
    "name": "ml.g5.2xlarge",
    "vcpuNum": 8
   },
   {
    "_defaultOrder": 49,
    "_isFastLaunch": false,
    "category": "Accelerated computing",
    "gpuNum": 1,
    "hideHardwareSpecs": false,
    "memoryGiB": 64,
    "name": "ml.g5.4xlarge",
    "vcpuNum": 16
   },
   {
    "_defaultOrder": 50,
    "_isFastLaunch": false,
    "category": "Accelerated computing",
    "gpuNum": 1,
    "hideHardwareSpecs": false,
    "memoryGiB": 128,
    "name": "ml.g5.8xlarge",
    "vcpuNum": 32
   },
   {
    "_defaultOrder": 51,
    "_isFastLaunch": false,
    "category": "Accelerated computing",
    "gpuNum": 1,
    "hideHardwareSpecs": false,
    "memoryGiB": 256,
    "name": "ml.g5.16xlarge",
    "vcpuNum": 64
   },
   {
    "_defaultOrder": 52,
    "_isFastLaunch": false,
    "category": "Accelerated computing",
    "gpuNum": 4,
    "hideHardwareSpecs": false,
    "memoryGiB": 192,
    "name": "ml.g5.12xlarge",
    "vcpuNum": 48
   },
   {
    "_defaultOrder": 53,
    "_isFastLaunch": false,
    "category": "Accelerated computing",
    "gpuNum": 4,
    "hideHardwareSpecs": false,
    "memoryGiB": 384,
    "name": "ml.g5.24xlarge",
    "vcpuNum": 96
   },
   {
    "_defaultOrder": 54,
    "_isFastLaunch": false,
    "category": "Accelerated computing",
    "gpuNum": 8,
    "hideHardwareSpecs": false,
    "memoryGiB": 768,
    "name": "ml.g5.48xlarge",
    "vcpuNum": 192
   },
   {
    "_defaultOrder": 55,
    "_isFastLaunch": false,
    "category": "Accelerated computing",
    "gpuNum": 8,
    "hideHardwareSpecs": false,
    "memoryGiB": 1152,
    "name": "ml.p4d.24xlarge",
    "vcpuNum": 96
   },
   {
    "_defaultOrder": 56,
    "_isFastLaunch": false,
    "category": "Accelerated computing",
    "gpuNum": 8,
    "hideHardwareSpecs": false,
    "memoryGiB": 1152,
    "name": "ml.p4de.24xlarge",
    "vcpuNum": 96
   }
  ],
  "instance_type": "ml.t3.medium",
  "kernelspec": {
<<<<<<< HEAD
   "display_name": "Python 3 (ipykernel)",
=======
   "display_name": "tmp-bedrock",
>>>>>>> d8ae2b81
   "language": "python",
   "name": "python3"
  },
  "language_info": {
   "codemirror_mode": {
    "name": "ipython",
    "version": 3
   },
   "file_extension": ".py",
   "mimetype": "text/x-python",
   "name": "python",
   "nbconvert_exporter": "python",
   "pygments_lexer": "ipython3",
<<<<<<< HEAD
   "version": "3.10.8"
=======
   "version": "3.10.11"
>>>>>>> d8ae2b81
  }
 },
 "nbformat": 4,
 "nbformat_minor": 4
}<|MERGE_RESOLUTION|>--- conflicted
+++ resolved
@@ -97,11 +97,7 @@
    "metadata": {},
    "outputs": [],
    "source": [
-<<<<<<< HEAD
-    "%pip install --quiet \"faiss-cpu>=1.7,<2\" \"ipywidgets==7.7.2\" langchain==0.0.249 \"pypdf>=3.8,<4\""
-=======
     "%pip install --quiet \"faiss-cpu>=1.7,<2\" \"ipywidgets>=7,<8\" langchain==0.0.304 \"pypdf>=3.8,<4\""
->>>>>>> d8ae2b81
    ]
   },
   {
@@ -139,8 +135,6 @@
   {
    "attachments": {},
    "cell_type": "markdown",
-<<<<<<< HEAD
-=======
    "metadata": {
     "tags": []
    },
@@ -182,7 +176,6 @@
   {
    "attachments": {},
    "cell_type": "markdown",
->>>>>>> d8ae2b81
    "metadata": {},
    "source": [
     "What happens here? We said \"Hi there!\" and the model spat out a several conversations. This is due to the fact that the default prompt used by Langchain ConversationChain is not well designed for Claude. An [effective Claude prompt](https://docs.anthropic.com/claude/docs/introduction-to-prompt-design) should contain `\\n\\nHuman:` at the beginning and also contain `\\n\\nAssistant:` in the prompt sometime after the `\\n\\nHuman:` (optionally followed by other text that you want to [put in Claude's mouth](https://docs.anthropic.com/claude/docs/human-and-assistant-formatting#use-human-and-assistant-to-put-words-in-claudes-mouth)). Let's fix this.\n",
@@ -568,8 +561,6 @@
    ]
   },
   {
-<<<<<<< HEAD
-=======
    "cell_type": "code",
    "execution_count": null,
    "metadata": {
@@ -583,7 +574,6 @@
   },
   {
    "attachments": {},
->>>>>>> d8ae2b81
    "cell_type": "markdown",
    "metadata": {},
    "source": [
@@ -1400,11 +1390,7 @@
   ],
   "instance_type": "ml.t3.medium",
   "kernelspec": {
-<<<<<<< HEAD
    "display_name": "Python 3 (ipykernel)",
-=======
-   "display_name": "tmp-bedrock",
->>>>>>> d8ae2b81
    "language": "python",
    "name": "python3"
   },
@@ -1418,11 +1404,7 @@
    "name": "python",
    "nbconvert_exporter": "python",
    "pygments_lexer": "ipython3",
-<<<<<<< HEAD
    "version": "3.10.8"
-=======
-   "version": "3.10.11"
->>>>>>> d8ae2b81
   }
  },
  "nbformat": 4,
