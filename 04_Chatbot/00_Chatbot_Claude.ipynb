--- conflicted
+++ resolved
@@ -1390,11 +1390,7 @@
   ],
   "instance_type": "ml.t3.medium",
   "kernelspec": {
-<<<<<<< HEAD
-   "display_name": "tmp-bedrock",
-=======
    "display_name": "Python 3 (ipykernel)",
->>>>>>> 1bed952a
    "language": "python",
    "name": "python3"
   },
@@ -1408,11 +1404,7 @@
    "name": "python",
    "nbconvert_exporter": "python",
    "pygments_lexer": "ipython3",
-<<<<<<< HEAD
-   "version": "3.10.11"
-=======
    "version": "3.10.8"
->>>>>>> 1bed952a
   }
  },
  "nbformat": 4,
