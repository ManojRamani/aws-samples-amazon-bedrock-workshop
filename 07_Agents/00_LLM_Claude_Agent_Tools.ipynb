--- conflicted
+++ resolved
@@ -484,11 +484,7 @@
    "name": "python",
    "nbconvert_exporter": "python",
    "pygments_lexer": "ipython3",
-<<<<<<< HEAD
-   "version": "3.10.8"
-=======
    "version": "3.10.11"
->>>>>>> d8ae2b81
   }
  },
  "nbformat": 4,
