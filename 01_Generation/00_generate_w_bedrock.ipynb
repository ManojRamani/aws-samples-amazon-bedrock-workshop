--- conflicted
+++ resolved
@@ -939,11 +939,7 @@
   "kernelspec": {
    "display_name": "Python 3 (Data Science 3.0)",
    "language": "python",
-<<<<<<< HEAD
-   "name": "python3__SAGEMAKER_INTERNAL__arn:aws:sagemaker:us-west-2:236514542706:image/sagemaker-data-science-310-v1"
-=======
    "name": "python3__SAGEMAKER_INTERNAL__arn:aws:sagemaker:us-east-1:081325390199:image/sagemaker-data-science-310-v1"
->>>>>>> d3cd4e43
   },
   "language_info": {
    "codemirror_mode": {
